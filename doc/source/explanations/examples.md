# Examples

```{toctree}
:maxdepth: 1
../examples/overview.ipynb
```

## Accumulated Local Effects
```{toctree}
:glob: true
:maxdepth: 1

../examples/ale_*
```

## Anchors
```{toctree}
:glob: true
:maxdepth: 1

../examples/anchor_*
```

## Contrastive Explanation Method
```{toctree}
:glob: true
:maxdepth: 1

../examples/cem_*
```

## Counterfactual Instances
```{toctree}
:glob: true
:maxdepth: 1

../examples/cf_mnist*
```

## Counterfactuals Guided by Prototypes
```{toctree}
:glob: true
:maxdepth: 1

../examples/cfproto_*
```

## Counterfactuals with Reinforcement Learning
```{toctree}
:glob: true
:maxdepth: 1

../examples/cfrl_*
```

## Integrated Gradients
```{toctree}
:glob: true
:maxdepth: 1

../examples/integrated_gradients_*
```

## Kernel SHAP
```{toctree}
:glob: true
:maxdepth: 1

../examples/*kernel_shap_*
```

## Partial Dependence
```{toctree}
:glob: true
:maxdepth: 1

../examples/pdp_*
```

<<<<<<< HEAD
## Permutation Importance
=======
## Partial Dependence Variance
>>>>>>> 6a46fa7f
```{toctree}
:glob: true
:maxdepth: 1

<<<<<<< HEAD
../examples/permutation_*
=======
../examples/pd_variance*
>>>>>>> 6a46fa7f
```

## Similarity explanations
```{toctree}
:glob: true
:maxdepth: 1

../examples/similarity_*
```

## Tree SHAP
```{toctree}
:glob: true
:maxdepth: 1

../examples/*tree_shap_*
```
<|MERGE_RESOLUTION|>--- conflicted
+++ resolved
@@ -77,20 +77,20 @@
 ../examples/pdp_*
 ```
 
-<<<<<<< HEAD
-## Permutation Importance
-=======
 ## Partial Dependence Variance
->>>>>>> 6a46fa7f
 ```{toctree}
 :glob: true
 :maxdepth: 1
 
-<<<<<<< HEAD
+../examples/pd_variance*
+```
+
+## Permutation Importance
+```{toctree}
+:glob: true
+:maxdepth: 1
+
 ../examples/permutation_*
-=======
-../examples/pd_variance*
->>>>>>> 6a46fa7f
 ```
 
 ## Similarity explanations
