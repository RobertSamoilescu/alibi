--- conflicted
+++ resolved
@@ -377,7 +377,6 @@
     return _helper_load_CounterfactualRL(path, predictor, explainer)
 
 
-<<<<<<< HEAD
 def _save_SimilarityExplainer(explainer: 'GradientSimilarity', path: Union[str, os.PathLike]) -> None:
     predictor = explainer.predictor
     explainer.predictor = None  # type: ignore[assignment]
@@ -397,14 +396,14 @@
     explainer.reset_predictor(predictor)
 
     return explainer
-=======
+
+
 def _save_ProtoSelect(path: Union[str, os.PathLike]) -> None:
     raise NotImplementedError('ProtoSelect saving functionality not implemented.')
 
 
 def _load_ProtoSelect(path: Union[str, os.PathLike], meta: dict) -> 'ProtoSelect':
     raise NotImplementedError('ProtoSelect loading functionality not implemented.')
->>>>>>> ce05a9ba
 
 
 class NumpyEncoder(json.JSONEncoder):
