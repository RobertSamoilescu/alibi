--- conflicted
+++ resolved
@@ -10,11 +10,8 @@
 import numpy as np
 
 if TYPE_CHECKING:
-<<<<<<< HEAD
     import torch
-=======
     import tensorflow
->>>>>>> c394e0f0
     from alibi.api.interfaces import Explainer
     from alibi.explainers.integrated_gradients import IntegratedGradients
     from alibi.explainers.shap_wrappers import KernelShap, TreeShap
@@ -388,7 +385,7 @@
 
 
 def _load_SimilarityExplainer(path: Union[str, os.PathLike],
-                              predictor: 'Union[tf.keras.Model, torch.nn.Module]',
+                              predictor: 'Union[tensorflow.keras.Model, torch.nn.Module]',
                               meta: dict) -> 'GradientSimilarity':
     # load explainer
     with open(Path(path, "explainer.dill"), "rb") as f:
